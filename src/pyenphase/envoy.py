--- conflicted
+++ resolved
@@ -365,17 +365,11 @@
         if debugon:
             request_start = time.monotonic()
 
-<<<<<<< HEAD
-        # Set up middleware if we have digest auth
-        middlewares = (self.auth.auth,) if self.auth.auth else None
-
-=======
         # Set up middleware from auth
         middlewares = self.auth.auth
 
         # not using redirects to avoid following 301s to error pages on missing
         # end points and lots of extra requests
->>>>>>> 7c69d487
         if data:
             if debugon:
                 _LOGGER.debug(
@@ -388,10 +382,7 @@
                 timeout=self._timeout,
                 data=orjson.dumps(data),
                 middlewares=middlewares,
-<<<<<<< HEAD
-=======
                 allow_redirects=False,
->>>>>>> 7c69d487
             )
         else:
             _LOGGER.debug("Requesting %s with timeout %s", url, self._timeout)
@@ -400,10 +391,7 @@
                 headers={**DEFAULT_HEADERS, **self.auth.headers},
                 timeout=self._timeout,
                 middlewares=middlewares,
-<<<<<<< HEAD
-=======
                 allow_redirects=False,
->>>>>>> 7c69d487
             )
 
         status_code = response.status
@@ -413,11 +401,6 @@
                 "please check your username/password or token."
             )
 
-<<<<<<< HEAD
-        # Read the content to cache it
-        content = await response.read()
-=======
->>>>>>> 7c69d487
         # show all responses centrally when in debug
         if debugon:
             request_end = time.monotonic()
@@ -428,11 +411,7 @@
                 url,
                 status_code,
                 content_type,
-<<<<<<< HEAD
-                content,  # Use the actual content bytes
-=======
                 await response.read(),  # Use the actual content bytes
->>>>>>> 7c69d487
             )
 
         return response
