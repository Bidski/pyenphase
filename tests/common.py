--- conflicted
+++ resolved
@@ -94,7 +94,6 @@
             "manager_token": "1234567890",
         },
         repeat=True,
-<<<<<<< HEAD
     )
     mock_aioresponse.post(
         "https://enlighten.enphaseenergy.com/login/login.json",
@@ -115,28 +114,6 @@
         body="token",
         repeat=True,
     )
-=======
-    )
-    mock_aioresponse.post(
-        "https://enlighten.enphaseenergy.com/login/login.json",
-        status=200,
-        payload={
-            "session_id": "1234567890",
-            "user_id": "1234567890",
-            "user_name": "test",
-            "first_name": "Test",
-            "is_consumer": True,
-            "manager_token": "1234567890",
-        },
-        repeat=True,
-    )
-    mock_aioresponse.post(
-        "https://entrez.enphaseenergy.com/tokens",
-        status=200,
-        body="token",
-        repeat=True,
-    )
->>>>>>> 7c69d487
     # Mock the JWT check endpoint on the Envoy
     mock_aioresponse.get("https://127.0.0.1/auth/check_jwt", status=200, repeat=True)
 
@@ -169,27 +146,6 @@
     return len(requests), mock_aioresponse.requests[requests[-1]][-1].kwargs.get("data")
 
 
-<<<<<<< HEAD
-def mock_response(
-    mock_aioresponse: aioresponses,
-    method: str,
-    url: str,
-    reset: bool = False,
-    **kwargs: Any,
-) -> None:
-    """Mock aiohttp response and first reset existing if specified."""
-    if reset:
-        return override_mock(
-            mock_aioresponse,
-            method,
-            url,
-            **kwargs,
-        )
-    getattr(mock_aioresponse, method.lower())(url, **kwargs)
-
-
-=======
->>>>>>> 7c69d487
 def override_mock(
     mock_aioresponse: aioresponses, method: str, url: str, **kwargs: Any
 ) -> None:
@@ -481,7 +437,6 @@
         )
     else:
         mock_aioresponse.get(url("/home"), status=404, repeat=True)
-<<<<<<< HEAD
 
     if "ivp_pdm_device_data" in files:
         mock_aioresponse.get(
@@ -493,8 +448,6 @@
     else:
         mock_aioresponse.get(url("/ivp/pdm/device_data"), status=404, repeat=True)
 
-=======
->>>>>>> 7c69d487
     return files
 
 
